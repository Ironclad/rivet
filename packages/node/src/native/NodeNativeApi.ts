import { opendir, readdir, readFile, writeFile } from 'node:fs/promises';
import { lstatSync } from 'node:fs';
import { join, relative as pathRelative } from 'node:path';
import { type BaseDir, type NativeApi, type ReadDirOptions } from '@ironclad/rivet-core';
import { minimatch } from 'minimatch';
import { homedir } from 'os';

async function getAppConfigDir(): Promise<string> {
  const home = homedir();
  if (process.platform === 'darwin') {
    return join(home, 'Library', 'Application Support', 'com.ironcladapp.rivet');
  } else if (process.platform === 'win32') {
    return join(home, 'AppData', 'Roaming', 'com.ironcladapp.rivet');
  } else {
    return join(home, '.config', 'com.ironcladapp.rivet');
  }
}

async function getAppDataDir(): Promise<string> {
  const home = homedir();
  if (process.platform === 'darwin') {
    return join(home, 'Library', 'Application Support', 'com.ironcladapp.rivet');
  } else if (process.platform === 'win32') {
    return join(home, 'AppData', 'Local', 'com.ironcladapp.rivet');
  } else {
    return join(home, '.local', 'share', 'com.ironcladapp.rivet');
  }
}

async function getAppCacheDir(): Promise<string> {
  const home = homedir();
  if (process.platform === 'darwin') {
    return join(home, 'Library', 'Caches', 'com.ironcladapp.rivet');
  } else if (process.platform === 'win32') {
    return join(home, 'AppData', 'Local', 'com.ironcladapp.rivet', 'Cache');
  } else {
    return join(home, '.cache', 'com.ironcladapp.rivet');
  }
}

async function getAppLogDir(): Promise<string> {
  const home = homedir();
  if (process.platform === 'darwin') {
    return join(home, 'Library', 'Logs', 'com.ironcladapp.rivet');
  } else if (process.platform === 'win32') {
    return join(home, 'AppData', 'Local', 'com.ironcladapp.rivet', 'Logs');
  } else {
    return join(home, '.local', 'state', 'com.ironcladapp.rivet', 'logs');
  }
}

async function resolveBaseDir(baseDir?: BaseDir, path?: string): Promise<string> {
  if (!baseDir || !path) {
    return path ?? '';
  }

  switch (baseDir) {
    case 'appConfig':
      return join(await getAppConfigDir(), path);
    case 'appData':
      return join(await getAppDataDir(), path);
    case 'appCache':
      return join(await getAppCacheDir(), path);
    case 'appLog':
      return join(await getAppLogDir(), path);
    case 'home':
      return join(homedir(), path);
    // Add other cases as needed
    default:
      throw new Error(`Unsupported base directory: ${baseDir}`);
  }
}

async function* walk(dir: string): AsyncGenerator<string> {
  for await (const d of await opendir(dir)) {
    const entry = join(dir, d.name);
    if (d.isDirectory()) yield* walk(entry);
    else if (d.isFile()) yield entry;
  }
}

export class NodeNativeApi implements NativeApi {
  async readdir(path: string, _baseDir?: BaseDir, options: ReadDirOptions = {}): Promise<string[]> {
    const {
      recursive = false,
      includeDirectories = false,
      filterGlobs = [],
      relative = false,
      ignores = [],
    } = options;

    const resolvedPath = await resolveBaseDir(baseDir, path);

    let results: string[] = [];
    if (recursive) {
      for await (const entry of walk(resolvedPath)) {
        results.push(entry);
      }
    } else {
      const dirents = await readdir(resolvedPath, { withFileTypes: true });
      results = dirents.map((dirent) => join(resolvedPath, dirent.name));
    }

    if (!includeDirectories) {
      results = results.filter((result) => lstatSync(result).isFile());
    }

    if (filterGlobs.length > 0) {
      for (const glob of filterGlobs) {
        results = results.filter((result) => minimatch(result, glob, { dot: true }));
      }
    }

    if (ignores.length > 0) {
      for (const ignore of ignores) {
        results = results.filter((result) => !minimatch(result, ignore, { dot: true }));
      }
    }

    if (relative) {
      results = results.map((result) => pathRelative(resolvedPath, result));
    }

    return results;
  }

<<<<<<< HEAD
  async readTextFile(path: string, baseDir?: BaseDir): Promise<string> {
    const resolvedPath = await resolveBaseDir(baseDir, path);
    const result = await readFile(resolvedPath, 'utf-8');
    return result;
  }

  async readBinaryFile(path: string, baseDir?: BaseDir): Promise<Blob> {
    const resolvedPath = await resolveBaseDir(baseDir, path);
    const result = await readFile(resolvedPath);
    return new Blob([result]);
  }

  async writeTextFile(path: string, data: string, baseDir?: BaseDir): Promise<void> {
    const resolvedPath = await resolveBaseDir(baseDir, path);
    await writeFile(resolvedPath, data, 'utf-8');
  }

  async exec(command: string, args: string[], options?: { cwd?: string }): Promise<void> {
    throw new Error('Method not implemented.');
  }

  async resolveBaseDir(baseDir?: BaseDir, path?: string): Promise<string> {
    return resolveBaseDir(baseDir, path);
=======
  async readTextFile(path: string, _baseDir?: BaseDir): Promise<string> {
    const result = await readFile(path, 'utf-8');
    return result;
  }

  async readBinaryFile(path: string, _baseDir?: BaseDir): Promise<Blob> {
    const result = await readFile(path);

    return new Blob([result]);
  }

  async writeTextFile(path: string, data: string, _baseDir?: BaseDir): Promise<void> {
    await writeFile(path, data, 'utf-8');
  }

  exec(_command: string, _args: string[], _options?: { cwd?: string | undefined } | undefined): Promise<void> {
    throw new Error('Not Implemented');
>>>>>>> 37d3c025
  }
}<|MERGE_RESOLUTION|>--- conflicted
+++ resolved
@@ -81,15 +81,9 @@
 
 export class NodeNativeApi implements NativeApi {
   async readdir(path: string, _baseDir?: BaseDir, options: ReadDirOptions = {}): Promise<string[]> {
-    const {
-      recursive = false,
-      includeDirectories = false,
-      filterGlobs = [],
-      relative = false,
-      ignores = [],
-    } = options;
+    const { recursive = false, includeDirectories = false, filterGlobs = [], relative = false, ignores = [] } = options;
 
-    const resolvedPath = await resolveBaseDir(baseDir, path);
+    const resolvedPath = await resolveBaseDir(_baseDir, path);
 
     let results: string[] = [];
     if (recursive) {
@@ -124,7 +118,6 @@
     return results;
   }
 
-<<<<<<< HEAD
   async readTextFile(path: string, baseDir?: BaseDir): Promise<string> {
     const resolvedPath = await resolveBaseDir(baseDir, path);
     const result = await readFile(resolvedPath, 'utf-8');
@@ -143,29 +136,10 @@
   }
 
   async exec(command: string, args: string[], options?: { cwd?: string }): Promise<void> {
-    throw new Error('Method not implemented.');
+    throw new Error(`Method not implemented. ${command} ${args} ${options}`);
   }
 
   async resolveBaseDir(baseDir?: BaseDir, path?: string): Promise<string> {
     return resolveBaseDir(baseDir, path);
-=======
-  async readTextFile(path: string, _baseDir?: BaseDir): Promise<string> {
-    const result = await readFile(path, 'utf-8');
-    return result;
-  }
-
-  async readBinaryFile(path: string, _baseDir?: BaseDir): Promise<Blob> {
-    const result = await readFile(path);
-
-    return new Blob([result]);
-  }
-
-  async writeTextFile(path: string, data: string, _baseDir?: BaseDir): Promise<void> {
-    await writeFile(path, data, 'utf-8');
-  }
-
-  exec(_command: string, _args: string[], _options?: { cwd?: string | undefined } | undefined): Promise<void> {
-    throw new Error('Not Implemented');
->>>>>>> 37d3c025
   }
 }