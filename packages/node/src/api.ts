--- conflicted
+++ resolved
@@ -195,14 +195,8 @@
           settings: {
             openAiKey: options.openAiKey,
             openAiOrganization: options.openAiOrganization ?? '',
-<<<<<<< HEAD
-            pineconeApiKey: options.pineconeApiKey ?? '',
-            anthropicApiKey: options.anthropicApiKey ?? '',
-            braintrustApiKey: options.braintrustApiKey ?? '',
-=======
             pluginEnv: options.pluginEnv ?? {},
             pluginSettings: options.pluginSettings ?? {},
->>>>>>> aa8c82f2
             recordingPlaybackLatency: 1000,
           } satisfies Required<Settings>,
         },
