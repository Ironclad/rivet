--- conflicted
+++ resolved
@@ -50,14 +50,8 @@
         settings: {
           openAiKey: opts.openAiKey,
           openAiOrganization: '',
-<<<<<<< HEAD
-          pineconeApiKey: '',
-          anthropicApiKey: '',
-          braintrustApiKey: opts.braintrustApiKey ?? '',
-=======
           pluginEnv: {},
           pluginSettings: {},
->>>>>>> aa8c82f2
           recordingPlaybackLatency: 1000,
         } satisfies Required<Settings>,
       },
@@ -162,7 +156,6 @@
           );
 
           console.dir({ validationOutputs });
-<<<<<<< HEAD
           const validationResults = Object.entries(validationOutputs).map(([outputId, result]) => {
             const node = validationOutputNodesById[outputId];
             if (node === undefined) {
@@ -209,8 +202,9 @@
             iteration: i + 1,
             passing: validationResults.every((r) => r.valid),
             message: validationResults.find((r) => !r.valid)?.description ?? 'PASS',
-            outputs: mapValues(outputs, (dataValue) => dataValue.value),
+            outputs: mapValues(omit(outputs, 'cost'), (dataValue) => dataValue.value),
             duration,
+            cost,
           });
         } catch (err) {
           if (experiment) {
@@ -236,46 +230,10 @@
             message: 'An error occurred',
             outputs: {},
             duration: 0,
+            cost: 0,
             error: err,
           });
         }
-=======
-          const validationResults = Object.entries(validationOutputs)
-            .map(([outputId, result]) => {
-              const node = validationOutputNodesById[outputId];
-              if (node === undefined) {
-                throw new Error('Missing node for validation');
-              }
-              const valid = validateOutput(result);
-              return {
-                id: node.id,
-                title: node.title ?? 'Validation',
-                description: node.description ?? 'It should be valid.',
-                valid,
-              };
-            });
-            testCaseResults.push({
-              id: testCase.id,
-              iteration: i + 1,
-              passing: validationResults.every((r) => r.valid),
-              message: validationResults.find((r) => !r.valid)?.description ?? 'PASS',
-              outputs: mapValues(omit(outputs, 'cost'), (dataValue) => dataValue.value),
-              duration,
-              cost,
-            });
-          } catch (err) {
-            testCaseResults.push({
-              id: testCase.id,
-              iteration: i + 1,
-              passing: false,
-              message: 'An error occurred',
-              outputs: {},
-              duration: 0,
-              cost: 0,
-              error: err,
-            });
-          }
->>>>>>> aa8c82f2
 
         let existingTestSuite = trivetResults.testSuiteResults.find((ts) => ts.id === testSuite.id);
         if (existingTestSuite == null) {
