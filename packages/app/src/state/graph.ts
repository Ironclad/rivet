import { atom } from 'jotai';
import { atomWithStorage, atomFamily } from 'jotai/utils';
import {
  type ChartNode,
  type NodeConnection,
  type NodeGraph,
  type NodeId,
  type NodeImpl,
  type NodeInputDefinition,
  type NodeOutputDefinition,
  emptyNodeGraph,
  globalRivetNodeRegistry,
} from '@ironclad/rivet-core';
import { mapValues } from 'lodash-es';
import { projectState } from './savedGraphs';
import { pluginRefreshCounterState } from './plugins';
import { type CalculatedRevision } from '../utils/ProjectRevisionCalculator';
import { createStorage } from './storage.js';

const storage = createStorage('graph');

// Basic atoms
export const historicalGraphState = atom<CalculatedRevision | null>(null);
export const isReadOnlyGraphState = atom<boolean>(false);
export const historicalChangedNodesState = atom<Set<NodeId>>(new Set<NodeId>());

export const graphState = atomWithStorage<NodeGraph>('graphState', emptyNodeGraph(), storage);

// Derived atoms
export const graphMetadataState = atom(
  (get) => get(graphState).metadata,
  (get, set, newValue: NodeGraph['metadata']) => {
    const currentGraph = get(graphState);
    set(graphState, { ...currentGraph, metadata: newValue });
  },
);

export const nodesState = atom(
  (get) => get(graphState).nodes,
  (get, set, newValue: ChartNode[] | ((prev: ChartNode[]) => ChartNode[])) => {
    const currentGraph = get(graphState);
    const currentNodes = currentGraph.nodes;

    const nextNodes = typeof newValue === 'function' ? newValue(currentNodes) : newValue;

    set(graphState, { ...currentGraph, nodes: nextNodes });
  },
);

export const connectionsState = atom(
  (get) => get(graphState).connections,
  (get, set, newValue: NodeConnection[] | ((prev: NodeConnection[]) => NodeConnection[])) => {
    const currentGraph = get(graphState);
    const currentConnections = currentGraph.connections;

    const nextConnections = typeof newValue === 'function' ? newValue(currentConnections) : newValue;

    set(graphState, { ...currentGraph, connections: nextConnections });
  },
);

export const nodesByIdState = atom((get) =>
  get(nodesState).reduce(
    (acc, node) => {
      acc[node.id] = node;
      return acc;
    },
    {} as Record<NodeId, ChartNode>,
  ),
);

export const nodesForConnectionState = atom((get) => {
  const nodesById = get(nodesByIdState);
  return get(connectionsState).map((connection) => ({
    inputNode: nodesById[connection.inputNodeId],
    outputNode: nodesById[connection.outputNodeId],
  }));
});

export const connectionsForNodeState = atom((get) =>
  get(connectionsState).reduce(
    (acc, connection) => {
      acc[connection.inputNodeId] ??= [];
      acc[connection.inputNodeId]!.push(connection);

      acc[connection.outputNodeId] ??= [];
      acc[connection.outputNodeId]!.push(connection);
      return acc;
    },
    {} as Record<NodeId, NodeConnection[]>,
  ),
);

export const connectionsForSingleNodeState = atomFamily((nodeId: NodeId) =>
  atom((get) => get(connectionsForNodeState)[nodeId]),
);

export const nodeByIdState = atomFamily((nodeId: NodeId) => atom((get) => get(nodesByIdState)[nodeId]));

export const nodeInstancesState = atom((get) => {
  const nodesById = get(nodesByIdState);
  get(pluginRefreshCounterState); // Keep dependency

  return mapValues(nodesById, (node) => {
    try {
      return globalRivetNodeRegistry.createDynamicImpl(node);
    } catch (err) {
      return undefined;
    }
<<<<<<< HEAD
  });
=======
  >
>({
  key: 'ioDefinitions',
  get: ({ get }) => {
    const nodeInstances = get(nodeInstancesState);
    const connectionsForNode = get(connectionsForNodeState);
    const nodesById = get(nodesByIdState);
    const project = get(projectState);

    return mapValues(nodesById, (node) => {
      const connections = connectionsForNode[node.id] ?? [];

      const inputDefinitions = nodeInstances[node.id]?.getInputDefinitionsIncludingBuiltIn(
        connections,
        nodesById,
        project,
      );
      const outputDefinitions = nodeInstances[node.id]?.getOutputDefinitions(connections, nodesById, project);

      return inputDefinitions && outputDefinitions
        ? {
            inputDefinitions,
            outputDefinitions,
          }
        : { inputDefinitions: [], outputDefinitions: [] };
    });
  },
>>>>>>> e926537d
});

export const nodeInstanceByIdState = atomFamily((nodeId: NodeId) => atom((get) => get(nodeInstancesState)?.[nodeId]));

export const ioDefinitionsState = atom((get) => {
  const nodeInstances = get(nodeInstancesState);
  const connectionsForNode = get(connectionsForNodeState);
  const nodesById = get(nodesByIdState);
  const project = get(projectState);

  return mapValues(nodesById, (node) => {
    const connections = connectionsForNode[node.id] ?? [];

    const inputDefinitions = nodeInstances[node.id]?.getInputDefinitions(connections, nodesById, project);
    const outputDefinitions = nodeInstances[node.id]?.getOutputDefinitions(connections, nodesById, project);

    return inputDefinitions && outputDefinitions
      ? {
          inputDefinitions,
          outputDefinitions,
        }
      : { inputDefinitions: [], outputDefinitions: [] };
  });
});

export const ioDefinitionsForNodeState = atomFamily((nodeId: NodeId | undefined) =>
  atom((get) => (nodeId ? get(ioDefinitionsState)[nodeId]! : { inputDefinitions: [], outputDefinitions: [] })),
);

export const nodeConstructorsState = atom((get) => {
  get(pluginRefreshCounterState);
  return globalRivetNodeRegistry.getNodeConstructors();
});<|MERGE_RESOLUTION|>--- conflicted
+++ resolved
@@ -107,37 +107,7 @@
     } catch (err) {
       return undefined;
     }
-<<<<<<< HEAD
   });
-=======
-  >
->({
-  key: 'ioDefinitions',
-  get: ({ get }) => {
-    const nodeInstances = get(nodeInstancesState);
-    const connectionsForNode = get(connectionsForNodeState);
-    const nodesById = get(nodesByIdState);
-    const project = get(projectState);
-
-    return mapValues(nodesById, (node) => {
-      const connections = connectionsForNode[node.id] ?? [];
-
-      const inputDefinitions = nodeInstances[node.id]?.getInputDefinitionsIncludingBuiltIn(
-        connections,
-        nodesById,
-        project,
-      );
-      const outputDefinitions = nodeInstances[node.id]?.getOutputDefinitions(connections, nodesById, project);
-
-      return inputDefinitions && outputDefinitions
-        ? {
-            inputDefinitions,
-            outputDefinitions,
-          }
-        : { inputDefinitions: [], outputDefinitions: [] };
-    });
-  },
->>>>>>> e926537d
 });
 
 export const nodeInstanceByIdState = atomFamily((nodeId: NodeId) => atom((get) => get(nodeInstancesState)?.[nodeId]));
@@ -151,7 +121,11 @@
   return mapValues(nodesById, (node) => {
     const connections = connectionsForNode[node.id] ?? [];
 
-    const inputDefinitions = nodeInstances[node.id]?.getInputDefinitions(connections, nodesById, project);
+    const inputDefinitions = nodeInstances[node.id]?.getInputDefinitionsIncludingBuiltIn(
+      connections,
+      nodesById,
+      project,
+    );
     const outputDefinitions = nodeInstances[node.id]?.getOutputDefinitions(connections, nodesById, project);
 
     return inputDefinitions && outputDefinitions
