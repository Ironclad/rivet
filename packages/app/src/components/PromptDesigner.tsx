import Button from '@atlaskit/button';
import { css } from '@emotion/react';
import { MouseEvent, ChangeEvent, FC, useCallback, useEffect, useState, useRef, useMemo, useLayoutEffect } from 'react';
import { atom, useRecoilState, useRecoilValue } from 'recoil';
import {
  PromptDesignerTestGroupResults,
  promptDesignerAttachedChatNodeState,
  promptDesignerConfigurationState,
  promptDesignerMessagesState,
  promptDesignerResponseState,
  promptDesignerState,
  promptDesignerTestGroupResultsByNodeIdState,
} from '../state/promptDesigner';
import { nodesSelector } from '../state/graph';
import { lastRunDataByNodeState } from '../state/dataFlow';
import {
  ChatMessage,
  ChatNode,
  ChatNodeConfigData,
  ChatNodeImpl,
  GraphId,
  GraphProcessor,
  InternalProcessContext,
  NodeId,
  NodeTestGroup,
  PortId,
  ProcessId,
  Settings,
  coerceType,
  coerceTypeOptional,
  getChatNodeMessages,
  getError,
  modelOptions,
} from '@ironclad/rivet-core';
import TextField from '@atlaskit/textfield';
import { Field } from '@atlaskit/form';
import Tabs, { Tab, TabList, TabPanel } from '@atlaskit/tabs';
import Select from '@atlaskit/select';
import Toggle from '@atlaskit/toggle';
import { nanoid } from 'nanoid';
import { TauriNativeApi } from '../model/native/TauriNativeApi';
import { settingsState } from '../state/settings';
import { GraphSelector } from './DefaultNodeEditor';
import TextArea from '@atlaskit/textarea';
import { projectState } from '../state/savedGraphs';
import { cloneDeep, findIndex, range, zip } from 'lodash-es';
import { useStableCallback } from '../hooks/useStableCallback';
<<<<<<< HEAD
import produce from 'immer';
import { toast } from 'react-toastify';
=======
import { produce } from 'immer';
>>>>>>> 6e49584b

const styles = css`
  position: fixed;
  top: 32px;
  left: 0;
  right: 0;
  bottom: 0;
  background-color: var(--grey-darker);
  box-shadow: 0 0 10px rgba(0, 0, 0, 0.2);
  z-index: 60;

  .close-prompt-designer {
    position: absolute;
    top: 0;
    right: 0;
    z-index: 10;
    cursor: pointer;
  }

  .prompt-designer-content {
    display: grid;
    grid-template-columns: 2fr 2fr 1fr;
    height: 100%;
  }

  .message-area {
    border-right: 1px solid var(--grey);
    padding: 20px;
    height: 100%;
    min-height: 0;
    overflow: auto;
  }

  .message-list {
    display: flex;
    flex-direction: column;
    height: 100%;
  }

  .message {
    border-bottom: 1px solid var(--grey);
    padding: 10px 5px;
    cursor: pointer;
    font-size: 14px;
    line-height: 22px;
    font-family: 'Roboto', sans-serif;
    display: flex;
    flex-direction: column;
    position: relative;
    gap: 8px;

    .message-author-type {
      width: 100px;
    }

    .message-text {
      width: 100%;
    }

    .message-delete-button-container {
      width: 40px;
      position: absolute;
      top: 10px;
      right: 5px;
    }

    .message-text pre {
      font-family: 'Roboto', sans-serif;
      user-select: none;
    }
  }

  .response-area {
    border-right: 1px solid var(--grey);
    padding: 20px;
    height: 100%;
    overflow: auto;
  }

  .controls-area {
    display: flex;
    flex-direction: column;
    height: 100%;
  }

  .panel {
    width: 100%;
    height: 100%;
  }

  .controls-buttons {
    padding: 20px;
    display: flex;
    justify-content: flex-end;
  }

  .message-editor {
    width: 100%;
    font-size: 14px;
    font-family: 'Roboto', sans-serif;
    line-height: 22px;
    resize: none;
    overflow: hidden;
    border: solid 1px transparent;
    background: transparent;
    outline: none;
    padding: 10px;
    &:focus {
      border: solid 1px #fff;
    }

    &:hover {
      background-color: rgba(0, 0, 0, 0.1);
    }
  }

  .chat-config-area {
    display: grid;
    height: 100%;
    grid-template-rows: 1fr auto;
  }

  .chat-config-controls {
    padding: 20px;
    border-bottom: 1px solid var(--grey);
  }

  .test-config-area {
    display: grid;
    grid-template-rows: auto 1fr;
    height: 100%;
  }

  .test-config {
    padding: 20px;
    border-bottom: 1px solid var(--grey);
  }

  .test-list {
    display: flex;
    flex-direction: column;
    gap: 8px;
    border-bottom: 1px solid var(--grey);
  }

  .test-group {
    border-bottom: 1px solid var(--grey);
    padding: 10px;
    position: relative;
  }

  .test-group-buttons {
    display: flex;
    justify-content: flex-end;
    gap: 8px;
    margin-top: 16px;
  }

  .delete-test-group-button {
    position: absolute;
    top: 0;
    right: 0;
    z-index: 10;
  }

  .test-group-tests {
    display: flex;
    flex-direction: column;
    gap: 8px;
    margin-top: 16px;
  }

  .test-group-test-controls {
    display: flex;
    gap: 8px;
    align-items: center;
  }

  .test-group-result {
    border: 1px solid var(--grey);
    border-radius: 10px;
    padding: 10px;
    position: relative;
  }

  .test-group-result-response {
    max-height: 300px;
    overflow: auto;
    border-bottom: 1px solid var(--grey);
  }

  .test-group-result-conditions {
    padding: 10px;

    .test-group-result-condition-result {
      display: flex;
      gap: 8px;
      align-items: center;

      .pass {
        color: var(--success);
      }

      .fail {
        color: var(--error);
      }
    }
  }

  .test-group-results {
    display: flex;
    flex-direction: column;
    gap: 8px;
  }

  .test-group-result-expand {
    position: absolute;
    top: 0;
    right: 0;
    z-index: 10;
  }

  .add-message {
    justify-self: stretch;
    display: flex;
    justify-content: center;
    font-size: 12px;

    &:hover {
      background-color: rgba(0, 0, 0, 0.1);
    }
  }
`;

export const PromptDesignerRenderer: FC = () => {
  const [{ isOpen }, setState] = useRecoilState(promptDesignerState);

  if (!isOpen) return null;

  return <PromptDesigner onClose={() => setState((s) => ({ ...s, isOpen: false }))} />;
};

export type PromptDesignerProps = {
  onClose: () => void;
};

const lastPromptDesignerAttachedNodeState = atom<NodeId | undefined>({
  key: 'lastPromptDesignerAttachedNodeState',
  default: undefined,
});

export const PromptDesigner: FC<PromptDesignerProps> = ({ onClose }) => {
  const [{ messages }, setMessages] = useRecoilState(promptDesignerMessagesState);
  const attachedNodeId = useRecoilValue(promptDesignerAttachedChatNodeState);
  const [nodes, setNodes] = useRecoilState(nodesSelector);
  const nodeOutput = useRecoilValue(lastRunDataByNodeState);
  const [config, setConfig] = useRecoilState(promptDesignerConfigurationState);
  const [response, setResponse] = useRecoilState(promptDesignerResponseState);
  const [promptDesigner, setPromptDesigner] = useRecoilState(promptDesignerState);

  const attachedNode = useMemo(
    () => nodes.find((n) => n.id === attachedNodeId?.nodeId) as ChatNode | undefined,
    [attachedNodeId?.nodeId, nodes],
  );

  const testGroups = attachedNode?.tests ?? [];

  const [lastPromptDesignerAttachedNode, setLastPromptDesignerAttachedNode] = useRecoilState(
    lastPromptDesignerAttachedNodeState,
  );

  useEffect(() => {
    if (!attachedNode || lastPromptDesignerAttachedNode === attachedNode.id) {
      return;
    }

    const { data } = attachedNode;
    setConfig({
      data: {
        maxTokens: data.maxTokens,
        model: data.model,
        presencePenalty: data.presencePenalty,
        frequencyPenalty: data.frequencyPenalty,
        temperature: data.temperature,
        useTopP: data.useTopP,
        enableFunctionUse: data.enableFunctionUse,
        numberOfChoices: data.numberOfChoices,
        stop: data.stop,
        top_p: data.top_p,
        user: data.user,
      },
    });

    const nodeDataForAttachedNode = attachedNodeId ? nodeOutput[attachedNodeId.nodeId] : undefined;
    const nodeDataForAttachedNodeProcess = attachedNodeId
      ? nodeDataForAttachedNode?.find((n) => n.processId === attachedNodeId.processId)?.data
      : undefined;

    if (nodeDataForAttachedNodeProcess?.inputData) {
      const { messages } = getChatNodeMessages(nodeDataForAttachedNodeProcess.inputData);
      setMessages({
        messages,
      });
    }

    setLastPromptDesignerAttachedNode(attachedNode.id);
  }, [
    attachedNode,
    attachedNodeId,
    nodeOutput,
    setConfig,
    setMessages,
    lastPromptDesignerAttachedNode,
    setLastPromptDesignerAttachedNode,
  ]);

  const attachedNodeChanged = (newNode: ChatNode) => {
    setNodes((s) => s.map((n) => (n.id === newNode.id ? newNode : n)));
  };

  const messageChanged = (newMessage: ChatMessage, index: number) => {
    setMessages((s) => ({
      ...s,
      messages: s.messages.map((m, i) => (i === index ? newMessage : m)),
    }));
  };

  const deleteMessage = useStableCallback((index: number) => {
    setMessages((s) => ({
      ...s,
      messages: [...s.messages.slice(0, index), ...s.messages.slice(index + 1)],
    }));
  });

  const addMessage = useStableCallback((index: number) => {
    setMessages((s) =>
      produce(s, (draft) => {
        draft.messages.splice(index + 1, 0, { type: 'user', message: '', function_call: undefined });
      }),
    );
  });

  const testGroupChanged = (newTestGroup: NodeTestGroup, index: number) => {
    if (!attachedNode) {
      return;
    }

    attachedNodeChanged({
      ...attachedNode,
      tests: (attachedNode.tests ?? []).map((t, i) => (i === index ? newTestGroup : t)),
    });
  };

  const addTestGroup = () => {
    if (!attachedNode) {
      return;
    }

    attachedNodeChanged({
      ...attachedNode,
      tests: [
        ...(attachedNode.tests ?? []),
        {
          id: nanoid() as NodeId,
          tests: [],
          evaluatorGraphId: '' as GraphId,
        },
      ],
    });
  };

  const deleteTestGroup = (index: number) => {
    if (!attachedNode) {
      return;
    }

    attachedNodeChanged({
      ...attachedNode,
      tests: (attachedNode.tests ?? []).filter((_, i) => i !== index),
    });
  };

  const runTestGroup = useRunTestGroupSampleCount();

  const [testGroupResultsByNodeId, setTestGroupResultsByNodeId] = useRecoilState(
    promptDesignerTestGroupResultsByNodeIdState,
  );

  const resultsForAttachedNode = testGroupResultsByNodeId[attachedNodeId?.nodeId ?? ''];

  const settings = useRecoilValue(settingsState);

  const abortController = useRef<AbortController>();
  const [inProgress, setInProgress] = useState(false);

  const tryRunSingle = async () => {
    try {
      abortController.current?.abort();
      abortController.current = new AbortController();
      setInProgress(true);
      setResponse({});

      if (attachedNodeId?.nodeId) {
        setTestGroupResultsByNodeId((s) => ({ ...s, [attachedNodeId.nodeId]: [] }));
      }

      const response = await runAdHocChat(messages, {
        data: config.data,
        signal: abortController.current.signal,
        settings,
        onPartialResult: (partialResult) => {
          setResponse({
            response: partialResult,
          });
        },
      });

      setResponse({
        response,
      });
    } catch (err) {
      console.error(getError(err));
    } finally {
      abortController.current = undefined;
      setInProgress(false);
    }
  };

  const handleStartTestGroup = async (testGroup: NodeTestGroup) => {
    if (!attachedNodeId?.nodeId) {
      return;
    }

    abortController.current?.abort();
    abortController.current = new AbortController();
    setInProgress(true);
    setResponse({});
    setTestGroupResultsByNodeId((s) => ({ ...s, [attachedNodeId.nodeId]: [] }));

    try {
      await runTestGroup(
        testGroup,
        messages,
        promptDesigner.samples,
        {
          data: config.data,
          settings,
          signal: abortController.current.signal,
        },
        {
          onPartialResults: (partialResult) => {
            setTestGroupResultsByNodeId((s) => ({
              ...s,
              [attachedNodeId.nodeId]: partialResult,
            }));
          },
        },
      );
    } catch (err) {
      console.error(getError(err));
    } finally {
      abortController.current = undefined;
      setInProgress(false);
    }
  };

  const handleCancel = () => {
    abortController.current?.abort();
    abortController.current = undefined;
    setInProgress(false);
  };

  return (
    <div css={styles}>
      <Button className="close-prompt-designer" appearance="subtle" onClick={onClose}>
        &times;
      </Button>

      <div className="prompt-designer-content">
        <div className="message-area">
          <div className="message-list">
            <Button
              key="add-message-first"
              className="add-message"
              appearance="subtle-link"
              onClick={() => addMessage(-1)}
            >
              + Add message
            </Button>
            {messages.map((message, index) => (
              <>
                <PromptDesignerMessage
                  message={message}
                  key={`message-${index}`}
                  onChange={(newMessage) => messageChanged(newMessage, index)}
                  onDelete={() => deleteMessage(index)}
                />
                <Button
                  key={`add-message-${index}`}
                  className="add-message"
                  appearance="subtle-link"
                  onClick={() => addMessage(index)}
                >
                  + Add message
                </Button>
              </>
            ))}
          </div>
        </div>
        <div className="response-area">
          {resultsForAttachedNode?.length ? (
            <PromptDesignerTestGroupResultList results={resultsForAttachedNode} />
          ) : (
            <pre className="pre-wrap response-text">{response.response ?? ''}</pre>
          )}
        </div>
        <div className="controls-area">
          <Tabs id="prompt-designer-tabs">
            <TabList>
              <Tab>Config</Tab>
              <Tab>Test</Tab>
            </TabList>
            <TabPanel>
              <div className="panel">
                <div className="chat-config-area">
                  <div className="chat-config-controls">
                    <Field name="model" label="Model">
                      {({ fieldProps }) => (
                        <Select
                          {...fieldProps}
                          options={modelOptions}
                          value={modelOptions.find((o) => o.value === config.data.model)!}
                          placeholder="Select a model"
                          onChange={(value) => setConfig((s) => ({ ...s, data: { ...s.data, model: value!.value } }))}
                        />
                      )}
                    </Field>
                    <Field name="temperature" label="Temperature">
                      {({ fieldProps }) => (
                        <TextField
                          {...fieldProps}
                          placeholder="Enter temperature"
                          type="number"
                          value={config.data.temperature}
                          min={0}
                          max={1}
                          step={0.1}
                          onChange={(e) =>
                            setConfig((s) => ({
                              ...s,
                              data: { ...s.data, temperature: (e.target as HTMLInputElement).valueAsNumber },
                            }))
                          }
                        />
                      )}
                    </Field>
                    <Field name="useTopP" label="Use Top P">
                      {({ fieldProps }) => (
                        <Toggle
                          {...fieldProps}
                          isChecked={config.data.useTopP}
                          onChange={(e) =>
                            setConfig((s) => ({
                              ...s,
                              data: { ...s.data, useTopP: (e.target as HTMLInputElement).checked },
                            }))
                          }
                        />
                      )}
                    </Field>
                    <Field name="topP" label="Top P">
                      {({ fieldProps }) => (
                        <TextField
                          {...fieldProps}
                          placeholder="Enter top p"
                          type="number"
                          value={config.data.top_p ?? 0}
                          min={0}
                          max={1}
                          step={0.1}
                          onChange={(e) =>
                            setConfig((s) => ({
                              ...s,
                              data: { ...s.data, topP: (e.target as HTMLInputElement).valueAsNumber },
                            }))
                          }
                        />
                      )}
                    </Field>
                    <Field name="max-tokens" label="Max Tokens">
                      {({ fieldProps }) => (
                        <TextField
                          {...fieldProps}
                          placeholder="Enter max tokens"
                          type="number"
                          min={1}
                          max={100}
                          value={config.data.maxTokens}
                          onChange={(e) =>
                            setConfig((s) => ({
                              ...s,
                              data: { ...s.data, maxTokens: (e.target as HTMLInputElement).valueAsNumber },
                            }))
                          }
                        />
                      )}
                    </Field>
                    <Field name="frequencyPenalty" label="Frequency Penalty">
                      {({ fieldProps }) => (
                        <TextField
                          {...fieldProps}
                          placeholder="Enter frequency penalty"
                          type="number"
                          min={0}
                          max={100}
                          value={config.data.frequencyPenalty ?? 0}
                          onChange={(e) =>
                            setConfig((s) => ({
                              ...s,
                              data: { ...s.data, frequencyPenalty: (e.target as HTMLInputElement).valueAsNumber },
                            }))
                          }
                        />
                      )}
                    </Field>
                    <Field name="presencePenalty" label="Presence Penalty">
                      {({ fieldProps }) => (
                        <TextField
                          {...fieldProps}
                          placeholder="Enter presence penalty"
                          type="number"
                          min={0}
                          max={100}
                          value={config.data.presencePenalty ?? 0}
                          onChange={(e) =>
                            setConfig((s) => ({
                              ...s,
                              data: { ...s.data, presencePenalty: (e.target as HTMLInputElement).valueAsNumber },
                            }))
                          }
                        />
                      )}
                    </Field>
                  </div>
                  <div className="controls-buttons">
                    <Button appearance="primary" onClick={tryRunSingle}>
                      Run
                    </Button>
                  </div>
                </div>
              </div>
            </TabPanel>
            <TabPanel>
              <div className="panel">
                <div className="test-config-area">
                  <div className="test-config">
                    <Field name="test-samples" label="Samples">
                      {({ fieldProps }) => (
                        <TextField
                          {...fieldProps}
                          placeholder="Enter number of samples"
                          type="number"
                          min={1}
                          max={100}
                          value={promptDesigner.samples}
                          onChange={(e) =>
                            setPromptDesigner((s) => ({
                              ...s,
                              samples: (e.target as HTMLInputElement).valueAsNumber,
                            }))
                          }
                        />
                      )}
                    </Field>
                  </div>
                  <div className="test-list">
                    {testGroups.map((testGroup, index) => (
                      <PromptDesignerTestGroup
                        testGroup={testGroup}
                        key={`test-${index}`}
                        onChange={(newTestGroup) => testGroupChanged(newTestGroup, index)}
                        onDelete={() => deleteTestGroup(index)}
                        onStart={handleStartTestGroup}
                        inProgress={inProgress}
                        onCancel={handleCancel}
                      />
                    ))}
                    <Button className="add-test" appearance="subtle-link" onClick={addTestGroup}>
                      Add Test Group
                    </Button>
                  </div>
                </div>
              </div>
            </TabPanel>
          </Tabs>
        </div>
      </div>
    </div>
  );
};

const CHAT_MESSAGE_TYPES = ['user', 'assistant', 'system', 'function'] as const;

const PromptDesignerMessage: FC<{
  message: ChatMessage;
  onChange: (message: ChatMessage) => void;
  onDelete: () => void;
}> = ({ message, onChange, onDelete }) => {
  const toggleAuthorType = useStableCallback(() => {
    const idx = findIndex(CHAT_MESSAGE_TYPES, (type) => message.type === type);
    const nextMessageType = CHAT_MESSAGE_TYPES[(idx + 1) % CHAT_MESSAGE_TYPES.length]!;
    onChange({
      ...message,
      type: nextMessageType,
    });
  });

  const onTextChange = useStableCallback((e: ChangeEvent<HTMLTextAreaElement>) => {
    onChange({
      ...message,
      message: e.target.value,
    });
  });

  const textareaRef = useRef<HTMLTextAreaElement>(null);

  useLayoutEffect(() => {
    const textarea = textareaRef.current;
    if (textarea != null && textarea.scrollHeight > 0) {
      textarea.style.marginBottom = textarea.style.height ?? '10px';
      textarea.style.height = 'inherit';
      textarea.style.height = `${textarea.scrollHeight + 10}px`;
      textarea.style.marginBottom = 'unset';
    }
  }, [message?.message]);

  return (
    <div className="message">
      <div className="message-author-type">
        <Button className="toggle-author-type" onClick={toggleAuthorType}>
          {message.type}
        </Button>
      </div>
      <div className="message-text">
        <textarea
          autoFocus
          className="message-editor"
          value={message?.message ?? ''}
          onClick={(e) => e.stopPropagation()}
          onChange={onTextChange}
          ref={textareaRef}
        />
      </div>
      <div className="message-delete-button-container">
        <Button appearance="subtle" className="message-delete-button" onClick={onDelete}>
          &times;
        </Button>
      </div>
    </div>
  );
};

const PromptDesignerTestGroup: FC<{
  testGroup: NodeTestGroup;
  onChange: (testGroup: NodeTestGroup) => void;
  onStart: (testGroup: NodeTestGroup) => void;
  onDelete: (testGroup: NodeTestGroup) => void;
  inProgress: boolean;
  onCancel?: () => void;
}> = ({ testGroup, onChange, onStart, onDelete, inProgress, onCancel }) => {
  return (
    <div className="test-group">
      <Button appearance="subtle" className="delete-test-group-button" onClick={() => onDelete(testGroup)}>
        &times;
      </Button>
      <GraphSelector
        label="Evaluator Graph"
        value={testGroup.evaluatorGraphId}
        onChange={(selected) => onChange({ ...testGroup, evaluatorGraphId: selected as GraphId })}
        isReadonly={false}
        name={`evaluator-graph-${testGroup.id}`}
      />
      <div className="test-group-tests">
        {testGroup.tests.map((test, index) => (
          <div className="test-group-test" key={`test-${index}`}>
            <div className="test-group-test-controls">
              <TextArea
                placeholder="Enter test condition"
                value={test.conditionText}
                onChange={(e) =>
                  onChange({
                    ...testGroup,
                    tests: testGroup.tests.map((t, i) =>
                      i === index ? { ...t, conditionText: (e.target as HTMLTextAreaElement).value } : t,
                    ),
                  })
                }
              />
              <Button
                appearance="subtle"
                className="delete-test-button"
                onClick={() =>
                  onChange({
                    ...testGroup,
                    tests: testGroup.tests.filter((t, i) => i !== index),
                  })
                }
              >
                &times;
              </Button>
            </div>
          </div>
        ))}
      </div>
      <div className="test-group-buttons">
        <Button
          appearance="subtle-link"
          onClick={() =>
            onChange({
              ...testGroup,
              tests: [
                ...testGroup.tests,
                {
                  conditionText: '',
                },
              ],
            })
          }
        >
          Add Test
        </Button>
        {inProgress ? (
          <Button appearance="danger" onClick={onCancel}>
            Cancel
          </Button>
        ) : (
          <Button appearance="primary" onClick={() => onStart(testGroup)}>
            Start
          </Button>
        )}
      </div>
    </div>
  );
};

export const PromptDesignerTestGroupResultList: FC<{
  results: PromptDesignerTestGroupResults[];
}> = ({ results }) => {
  return (
    <div className="test-group-results">
      {results.map((result, index) => (
        <PromptDesignerTestGroupResult key={`result-${index}`} result={result} index={index} />
      ))}
    </div>
  );
};

export const PromptDesignerTestGroupResult: FC<{
  result: PromptDesignerTestGroupResults;
  index: number;
}> = ({ result, index }) => {
  const [expanded, setExpanded] = useState(false);

  return (
    <div className="test-group-result">
      <header>Sample {index + 1}</header>
      <Button appearance="subtle" className="test-group-result-expand" onClick={() => setExpanded(!expanded)}>
        {expanded ? 'Hide' : 'Show'} Response
      </Button>
      {expanded && <pre className="pre-wrap test-group-result-response">{result.response}</pre>}
      <div className="test-group-result-conditions">
        {result.results.map((r, index) => (
          <div key={`result-${index}`} className="test-group-result-condition-result">
            {r.pass ? <span className="pass">Pass</span> : <span className="fail">Fail</span>}
            <span className="condition">{r.conditionText}</span>
          </div>
        ))}
      </div>
    </div>
  );
};

type AdHocChatConfig = {
  data: ChatNodeConfigData;
  signal: AbortSignal;
  settings: Settings;
  onPartialResult?: (response: string) => void;
};

async function runAdHocChat(messages: ChatMessage[], config: AdHocChatConfig) {
  const { data, signal, settings, onPartialResult } = config;

  const chatNode = new ChatNodeImpl({
    data: {
      ...data,
      cache: false,
      useFrequencyPenaltyInput: false,
      usePresencePenaltyInput: false,
      useMaxTokensInput: false,
      useStopInput: false,
      useStop: false,
      useTemperatureInput: false,
      useModelInput: false,
      useTopPInput: false,
      useUseTopPInput: false,
    },
    id: nanoid() as NodeId,
    title: 'N/A',
    type: 'chat',
    visualData: {
      x: 0,
      y: 0,
    },
  });

  try {
    const result = await chatNode.process(
      {
        ['prompt' as PortId]: {
          type: 'chat-message[]',
          value: messages,
        },
      },
      {
        contextValues: {},
        createSubProcessor: undefined!,
        settings,
        nativeApi: new TauriNativeApi(),
        processId: nanoid() as ProcessId,
        executionCache: new Map(),
        externalFunctions: {},
        getGlobal: undefined!,
        graphInputs: {},
        graphOutputs: {},
        project: undefined!,
        raiseEvent: undefined!,
        setGlobal: undefined!,
        signal,
        trace: (value) => console.log(value),
        waitEvent: undefined!,
        waitForGlobal: undefined!,
        onPartialOutputs: (outputs) => {
          const responsePartial = coerceTypeOptional(outputs['response' as PortId], 'string');
          if (responsePartial) {
            onPartialResult?.(responsePartial);
          }
        },
      } as InternalProcessContext,
    );

    const response = coerceTypeOptional(result['response' as PortId], 'string');
    return response ?? '';
  } catch (err) {
    toast.error((err as Error).message);
    throw err;
  }
}

function useRunTestGroup() {
  const project = useRecoilValue(projectState);
  const settings = useRecoilValue(settingsState);

  return async (
    testGroup: NodeTestGroup,
    messages: ChatMessage[],
    config: AdHocChatConfig,
  ): Promise<PromptDesignerTestGroupResults> => {
    const response = await runAdHocChat(messages, config);

    const processor = new GraphProcessor(project, testGroup.evaluatorGraphId);

    processor.on('trace', (value) => console.log(value));

    processor.on('nodeFinish', ({ node, outputs }) => {
      if (node.type === 'chat') {
        console.log(outputs['response' as PortId]);
      }
    });

    const outputs = await processor.processGraph(
      {
        nativeApi: new TauriNativeApi(),
        settings,
      },
      {
        ['conditions' as PortId]: {
          type: 'string[]',
          value: testGroup.tests.map((t) => t.conditionText),
        },
        ['input' as PortId]: {
          type: 'string',
          value: response,
        },
      },
    );

    const output = outputs['output' as PortId];

    if (!output || output?.type === 'control-flow-excluded') {
      return {
        groupId: testGroup.id,
        response,
        results: testGroup.tests.map(({ conditionText }): PromptDesignerTestGroupResults['results'][number] => ({
          conditionText,
          pass: false,
        })),
      };
    }

    const passOrFails = coerceType(output, 'boolean[]');

    const caseResults = zip(testGroup.tests, passOrFails).map(
      ([test, passOrFail]): PromptDesignerTestGroupResults['results'][number] => ({
        conditionText: test?.conditionText ?? '',
        pass: passOrFail ?? false,
      }),
    );

    return {
      response,
      groupId: testGroup.id,
      results: caseResults,
    };
  };
}

function useRunTestGroupSampleCount() {
  const runTestGroup = useRunTestGroup();

  return async (
    testGroup: NodeTestGroup,
    messages: ChatMessage[],
    sampleCount: number,
    config: AdHocChatConfig,
    options: {
      onPartialResults?: (data: PromptDesignerTestGroupResults[]) => void;
    } = {},
  ): Promise<PromptDesignerTestGroupResults[]> => {
    const { onPartialResults } = options;

    const results: PromptDesignerTestGroupResults[] = [];

    // TODO queue

    await Promise.all(
      range(sampleCount).map(async (sampleIndex) => {
        results[sampleIndex] = {
          response: '',
          groupId: testGroup.id,
          results: [],
        };

        const caseResults = await runTestGroup(testGroup, messages, {
          ...config,
          onPartialResult: (response) => {
            results[sampleIndex]!.response = response;
            onPartialResults?.(cloneDeep(results));
          },
        });

        results[sampleIndex]!.results = caseResults.results;

        onPartialResults?.(cloneDeep(results));
      }),
    );

    return results;
  };
}<|MERGE_RESOLUTION|>--- conflicted
+++ resolved
@@ -45,12 +45,8 @@
 import { projectState } from '../state/savedGraphs';
 import { cloneDeep, findIndex, range, zip } from 'lodash-es';
 import { useStableCallback } from '../hooks/useStableCallback';
-<<<<<<< HEAD
-import produce from 'immer';
 import { toast } from 'react-toastify';
-=======
 import { produce } from 'immer';
->>>>>>> 6e49584b
 
 const styles = css`
   position: fixed;
