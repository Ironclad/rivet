import { useEffect, useState } from 'react';
import { useRecoilState, useRecoilValue } from 'recoil';
import {
  loadedProjectState,
  openedProjectsSortedIdsState,
  openedProjectsState,
  projectState,
} from '../state/savedGraphs';
import { graphState } from '../state/graph';

export function useSyncCurrentStateIntoOpenedProjects() {
  const [openedProjects, setOpenedProjects] = useRecoilState(openedProjectsState);
  const [openedProjectsSortedIds, setOpenedProjectsSortedIds] = useRecoilState(openedProjectsSortedIdsState);

  const currentProject = useRecoilValue(projectState);
  const loadedProject = useRecoilValue(loadedProjectState);
  const currentGraph = useRecoilValue(graphState);

  // Make sure current opened project is in opened projects
  useEffect(() => {
    if (currentProject && openedProjects[currentProject.metadata.id] == null) {
      setOpenedProjects((openedProjects) => ({
        ...openedProjects,
        [currentProject.metadata.id]: {
          project: currentProject,
          fsPath: null,
        },
      }));
    }

    if (loadedProject.path && !openedProjects[currentProject.metadata.id]?.fsPath) {
      setOpenedProjects((openedProjects) => ({
        ...openedProjects,
        [currentProject.metadata.id]: {
          project: currentProject,
          fsPath: loadedProject.path,
        },
      }));
    }

    if (currentProject && openedProjectsSortedIds.includes(currentProject.metadata.id) === false) {
      setOpenedProjectsSortedIds((ids) => [...ids, currentProject.metadata.id]);
    }
    // eslint-disable-next-line react-hooks/exhaustive-deps -- intentional
  }, [currentProject, loadedProject, setOpenedProjects]);

  // Sync current project into opened projects
  useEffect(() => {
    setOpenedProjects((openedProjects) => ({
      ...openedProjects,
      [currentProject.metadata.id]: {
        ...openedProjects[currentProject.metadata.id],
        project: currentProject,
      },
    }));
    // eslint-disable-next-line react-hooks/exhaustive-deps -- intentional
  }, [currentProject]);
  
  // Track project and graph state, so that when the user switches projects, we can track that state without saving the project.
  const [prevProjectState, setPrevProjectState] = useState({
    project: currentProject,
    openedGraph: currentGraph?.metadata?.id,
  });
  useEffect(() => {
    if (
      currentGraph.metadata?.id != null && currentProject.graphs[currentGraph.metadata.id] && 
      prevProjectState.project.metadata.id === currentProject.metadata.id
    ) {
      setPrevProjectState({
        project: {
          ...currentProject,
          graphs: {
            ...currentProject.graphs,
            [currentGraph.metadata!.id!]: currentGraph,
          }
        },
        openedGraph: currentGraph.metadata!.id!,
      });
    }
  }, [currentGraph, currentProject, prevProjectState]);

  // Sync current graph into opened projects when user switches projects.
  useEffect(() => {
    if (prevProjectState.project != null && prevProjectState.project.metadata.id !== currentProject.metadata.id) {
      setOpenedProjects((openedProjects) => ({
        ...openedProjects,
        [prevProjectState.project.metadata.id]: {
          ...openedProjects[prevProjectState.project.metadata.id],
          project: prevProjectState.project,
          openedGraph: prevProjectState.openedGraph,
        },
      }));
      // Update prevProjectState, so that we track changes to it
      setPrevProjectState({
        project: currentProject,
        openedGraph: currentGraph?.metadata?.id,
      });
    }
<<<<<<< HEAD
  }, [currentProject]);
=======
    // Changes a lot, hopefully okay
    // eslint-disable-next-line react-hooks/exhaustive-deps -- intentional
  }, [currentGraph]);
>>>>>>> e179f23c

  // Make sure opened projects sorted ids are in sync with opened projects
  useEffect(() => {
    if (openedProjectsSortedIds.some((id) => openedProjects[id] == null)) {
      setOpenedProjectsSortedIds((ids) => ids.filter((id) => openedProjects[id] != null));
    }
    // eslint-disable-next-line react-hooks/exhaustive-deps -- intentional
  }, [openedProjects, openedProjectsSortedIds]);
}<|MERGE_RESOLUTION|>--- conflicted
+++ resolved
@@ -96,13 +96,8 @@
         openedGraph: currentGraph?.metadata?.id,
       });
     }
-<<<<<<< HEAD
+    // eslint-disable-next-line react-hooks/exhaustive-deps -- intentional
   }, [currentProject]);
-=======
-    // Changes a lot, hopefully okay
-    // eslint-disable-next-line react-hooks/exhaustive-deps -- intentional
-  }, [currentGraph]);
->>>>>>> e179f23c
 
   // Make sure opened projects sorted ids are in sync with opened projects
   useEffect(() => {
