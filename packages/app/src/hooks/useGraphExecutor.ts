--- conflicted
+++ resolved
@@ -14,12 +14,8 @@
   DataValue,
   GraphOutputs,
 } from '@ironclad/rivet-core';
-<<<<<<< HEAD
 import { runTrivet } from '@ironclad/trivet'
-import { TauriNativeApi } from '../model/native/TauriNativeApi';
-=======
 import { TauriNativeApi } from '../model/native/TauriNativeApi.js';
->>>>>>> 40dab6f3
 import {
   lastRunDataByNodeState,
   runningGraphsState,
