--- conflicted
+++ resolved
@@ -113,20 +113,16 @@
       {} as Record<string, string>,
     );
 
-<<<<<<< HEAD
-    let outputValue = interpolate(this.chartNode.data.text, inputMap);
+    let outputValue = interpolate(
+      this.chartNode.data.text,
+      inputMap,
+      context.graphInputNodeValues, // Pass graph inputs
+      context.contextValues, // Pass context values
+    );
 
     if (this.chartNode.data.normalizeLineEndings) {
       outputValue = outputValue.replace(/\r\n/g, '\n').replace(/\r/g, '\n');
     }
-=======
-    const outputValue = interpolate(
-      this.chartNode.data.text,
-      inputMap,
-      context.graphInputNodeValues, // Pass graph inputs
-      context.contextValues // Pass context values
-    );
->>>>>>> 851c76f2
 
     return {
       output: {
