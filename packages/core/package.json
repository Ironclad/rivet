{
  "name": "@ironclad/rivet-core",
  "license": "MIT",
  "repository": "https://github.com/ironclad/rivet",
  "version": "1.10.1",
  "packageManager": "yarn@3.5.0",
  "main": "dist/cjs/bundle.cjs",
  "module": "dist/esm/index.js",
  "src": "src/index.ts",
  "type": "module",
  "types": "dist/types/index.d.ts",
  "exports": {
    ".": {
      "node": {
        "types": "./dist/types/index.d.ts",
        "import": "./dist/esm/index.js",
        "require": "./dist/cjs/bundle.cjs"
      },
      "browser": {
        "types": "./dist/types/index.d.ts",
        "import": "./dist/esm/index.js",
        "require": "./dist/cjs/bundle.cjs"
      },
      "default": {
        "types": "./dist/types/index.d.ts",
        "import": "./dist/esm/index.js",
        "require": "./dist/cjs/bundle.cjs"
      }
    }
  },
  "files": [
    "dist/cjs/**",
    "dist/esm/**",
    "dist/types/**"
  ],
  "scripts": {
    "build": "yarn build:esm && yarn build:cjs",
    "build:esm": "rm -rf dist/esm dist/types dist/tsconfig.tsbuildinfo && tsc -b --verbose",
    "build:cjs": "rm -rf dist/cjs && tsx bundle.esbuild.ts",
    "prepack": "yarn build && cp -r ../../LICENSE ../../README.md .",
    "publish": "yarn npm publish --access public",
    "lint": "eslint --ext .js,.jsx,.ts,.tsx ./src",
    "test": "tsx --test test/**/*.test.ts"
  },
  "dependencies": {
<<<<<<< HEAD
    "@gentrace/core": "^2.1.15",
    "@huggingface/inference": "^2.6.1",
    "assemblyai": "^3.0.0",
    "autoevals": "^0.0.16",
=======
    "@gentrace/core": "^2.2.5",
    "@huggingface/inference": "^2.6.4",
    "autoevals": "^0.0.26",
>>>>>>> 31c4f437
    "crypto-js": "^4.1.1",
    "emittery": "^1.0.1",
    "emittery-0-13": "npm:emittery@^0.13.1",
    "gpt-tokenizer": "^2.1.2",
    "jsonpath-plus": "^7.2.0",
    "lodash-es": "^4.17.21",
    "minimatch": "^9.0.3",
    "nanoid": "^3.3.6",
    "openai": "^4.12.4",
    "p-queue": "^7.4.1",
    "p-queue-6": "npm:p-queue@^6.0.0",
    "p-retry": "^6.1.0",
    "p-retry-4": "npm:p-retry@^4.0.0",
    "safe-stable-stringify": "^2.4.3",
    "ts-dedent": "^2.2.0",
    "ts-pattern": "^5.0.5",
    "type-fest": "^4.5.0",
    "yaml": "^2.3.3"
  },
  "devDependencies": {
    "@swc/core": "^1.3.94",
    "@types/crypto-js": "^4.1.3",
    "@types/eslint": "^8.44.6",
    "@types/jsonpath-plus": "^5.0.4",
    "@types/lodash": "^4.14.200",
    "@types/lodash-es": "^4.17.10",
    "@types/yaml": "^1.9.7",
    "@typescript-eslint/eslint-plugin": "^6.9.0",
    "@typescript-eslint/parser": "^6.9.0",
    "esbuild": "^0.19.5",
    "eslint": "^8.52.0",
    "eslint-import-resolver-typescript": "^3.6.1",
    "eslint-plugin-import": "npm:eslint-plugin-i@latest",
    "eslint-plugin-n": "^16.2.0",
    "eslint-plugin-promise": "^6.1.1",
    "lodash": "^4.17.21",
    "ts-node": "^10.9.1",
    "tsx": "^3.14.0",
    "typescript": "^5.2.2"
  },
  "volta": {
    "node": "20.4.0"
  }
}<|MERGE_RESOLUTION|>--- conflicted
+++ resolved
@@ -43,16 +43,10 @@
     "test": "tsx --test test/**/*.test.ts"
   },
   "dependencies": {
-<<<<<<< HEAD
-    "@gentrace/core": "^2.1.15",
-    "@huggingface/inference": "^2.6.1",
-    "assemblyai": "^3.0.0",
-    "autoevals": "^0.0.16",
-=======
     "@gentrace/core": "^2.2.5",
     "@huggingface/inference": "^2.6.4",
+    "assemblyai": "^3.0.0",
     "autoevals": "^0.0.26",
->>>>>>> 31c4f437
     "crypto-js": "^4.1.1",
     "emittery": "^1.0.1",
     "emittery-0-13": "npm:emittery@^0.13.1",
